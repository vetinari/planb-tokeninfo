package revoke

import (
	"errors"
	"log"
	"strings"
	"time"
)

// Types of accepted revocations
var (
	REVOCATION_TYPE_TOKEN        = "TOKEN"
	REVOCATION_TYPE_CLAIM        = "CLAIM"
	REVOCATION_TYPE_GLOBAL       = "GLOBAL"
	REVOCATION_TYPE_FORCEREFRESH = "FORCEREFRESH"

	ErrInvalidRevocation = errors.New("Invalid Revocation data")
	ErrIssuedInFuture    = errors.New("Issued in the future")
	ErrUnsupportedType   = errors.New("Unsupported revocation type")
	ErrMissingClaimName  = errors.New("Missing claim name")
)

// Revocation structure used to store a revocation.
// Used in the cache.
type Revocation struct {
	Type      string // token, claim, global
	Data      map[string]interface{}
	Timestamp int
}

// Stores all data received from a call to the Revocation Provider.
type jsonRevoke struct {
	Meta struct {
		RefreshFrom      int `json:"REFRESH_FROM"`
		RefreshTimestamp int `json:"REFRESH_TIMESTAMP"`
	} `json:"meta"`
	Revs []*jsonRevocation `json:"revocations"`
}

// Stores individual revocations from a call to the Revocation Provider.
type jsonRevocation struct {
	Type      string `json:"type"` // TOKEN, CLAIM, GLOBAL
	RevokedAt int    `json:"revoked_at"`
	Data      struct {
		Names         []string `json:"names,omitempty"`          // CLAIM
		ValueHash     string   `json:"value_hash,omitempty"`     // CLAIM
		IssuedBefore  int      `json:"issued_before,omitempty"`  // CLAIM, GLOBAL
		TokenHash     string   `json:"token_hash,omitempty"`     // TOKEN
		HashAlgorithm string   `json:"hash_algorithm,omitempty"` // CLAIM, TOKEN
	} `json:"data"`
}

// Test whether the jsonRevocation holds a valid token revocation.
func (j *jsonRevocation) validToken() bool {
	if j.Type == REVOCATION_TYPE_TOKEN &&
		j.RevokedAt != 0 &&
		j.Data.TokenHash != "" {
		return true
	}
	return false
}

// Test whether the jsonRevocation holds a valid claim revocation.
func (j *jsonRevocation) validClaim() bool {
	if j.Type == REVOCATION_TYPE_CLAIM &&
		j.RevokedAt != 0 &&
		j.Data.ValueHash != "" &&
		j.Data.IssuedBefore != 0 {
		return true
	}
	return false
}

// Test whether the jsonRevocation holds a valid global revocation.
func (j *jsonRevocation) validGlobal() bool {
	if j.Type == REVOCATION_TYPE_GLOBAL &&
		j.RevokedAt != 0 &&
		j.Data.IssuedBefore != 0 {
		return true
	}
	return false
}

<<<<<<< HEAD
func (j *jsonRevocation) toRevocation() (*Revocation, error) {
=======
// Returns a Revocation if json data is valid; otherwise, return an error.
func getRevocationFromJson(j *jsonRevocation) (*Revocation, error) {
>>>>>>> 420fcb92

	r := &Revocation{}
	t := int(time.Now().Unix())

	r.Data = make(map[string]interface{})
	switch j.Type {
	case REVOCATION_TYPE_TOKEN:
		if !j.validToken() {
			log.Printf("Invalid revocation data (TOKEN). TokenHash: %s, RevokedAt: %d", j.Data.TokenHash, j.RevokedAt)
			return nil, ErrInvalidRevocation
		}
		r.Data["token_hash"] = j.Data.TokenHash

	case REVOCATION_TYPE_CLAIM:
		if !j.validClaim() {
			log.Printf("Invalid revocation data (CLAIM). ValueHash: %s, IssuedBefore: %d, RevokedAt: %d", j.Data.ValueHash, j.Data.IssuedBefore, j.RevokedAt)
			return nil, ErrInvalidRevocation
		}
		if len(j.Data.Names) == 0 {
			log.Println("Invalid revocation data (missing claim name).")
			return nil, ErrMissingClaimName
		}
		r.Data["value_hash"] = j.Data.ValueHash
		r.Data["issued_before"] = j.Data.IssuedBefore
		r.Data["names"] = strings.Join(j.Data.Names, "|")

	case REVOCATION_TYPE_GLOBAL:
		if !j.validGlobal() {
			log.Printf("Invalid revocation data (GLOBAL). IssuedBefore: %d, RevokedAt: %d", j.Data.IssuedBefore, j.RevokedAt)
			return nil, ErrInvalidRevocation
		}
		if j.Data.IssuedBefore > t {
			log.Printf("Invalid revocation data (GLOBAL). IssuedBefore cannot be in the future. Now: %d, IssuedBefore: %s", t, j.Data.IssuedBefore)
			return nil, ErrIssuedInFuture
		}
		r.Data["issued_before"] = j.Data.IssuedBefore
	default:
		log.Printf("Unsupported revocation type: %s", j.Type)
		return nil, ErrUnsupportedType
	}

	r.Data["revoked_at"] = j.RevokedAt
	r.Type = j.Type
	r.Timestamp = t
	return r, nil
}

// vim: ts=4 sw=4 noexpandtab nolist syn=go<|MERGE_RESOLUTION|>--- conflicted
+++ resolved
@@ -81,12 +81,8 @@
 	return false
 }
 
-<<<<<<< HEAD
+// Returns a Revocation if json data is valid; otherwise, return an error.
 func (j *jsonRevocation) toRevocation() (*Revocation, error) {
-=======
-// Returns a Revocation if json data is valid; otherwise, return an error.
-func getRevocationFromJson(j *jsonRevocation) (*Revocation, error) {
->>>>>>> 420fcb92
 
 	r := &Revocation{}
 	t := int(time.Now().Unix())
