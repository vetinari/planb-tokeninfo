--- conflicted
+++ resolved
@@ -55,6 +55,7 @@
 func (j *jsonRevocation) validToken() bool {
 	if j.Type == REVOCATION_TYPE_TOKEN &&
 		j.RevokedAt != 0 &&
+		j.Data.IssuedAfter != 0 &&
 		j.Data.TokenHash != "" {
 		return true
 	}
@@ -91,22 +92,13 @@
 	r.Data = make(map[string]interface{})
 	switch j.Type {
 	case REVOCATION_TYPE_TOKEN:
-<<<<<<< HEAD
-		valid := isHashTimestampValid(j.Data.TokenHash, j.RevokedAt, j.Data.IssuedAfter)
-		if !valid {
-			log.Printf("Invalid revocation data (TOKEN). TokenHash: %s, RevokedAt: %d, IssuedAfter: %d", j.Data.TokenHash, j.RevokedAt, j.Data.IssuedAfter)
-			return
-		}
-		r.Data["token_hash"] = j.Data.TokenHash
-		r.Data["issued_after"] = j.Data.IssuedAfter
-=======
 		if !j.validToken() {
 			log.Printf("Invalid revocation data (TOKEN). TokenHash: %s, RevokedAt: %d", j.Data.TokenHash, j.RevokedAt)
 			return nil, ErrInvalidRevocation
 		}
 		r.Data["token_hash"] = j.Data.TokenHash
+		r.Data["issued_after"] = j.Data.IssuedAfter
 
->>>>>>> d5f95122
 	case REVOCATION_TYPE_CLAIM:
 		if !j.validClaim() {
 			log.Printf("Invalid revocation data (CLAIM). ValueHash: %s, IssuedBefore: %d, RevokedAt: %d", j.Data.ValueHash, j.Data.IssuedBefore, j.RevokedAt)
